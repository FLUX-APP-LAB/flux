import Principal "mo:base/Principal";
import HashMap "mo:base/HashMap";
import Time "mo:base/Time";
import Array "mo:base/Array";
import Result "mo:base/Result";
import Text "mo:base/Text";
import Nat "mo:base/Nat";
import Bool "mo:base/Bool";
import Buffer "mo:base/Buffer";
import Iter "mo:base/Iter";
import Int "mo:base/Int";
import VideoManager "video";
import LiveStreamManager "livestream";
import TokenManager "token";
import EmoteManager "emote";
import AnalyticsManager "analytics";
import NotificationManager "notification";
import ContentModerationManager "contentmoderation";

actor UserManager {
    // Types
    type UserTier = {
        #Free;
        #Premium;
        #Creator;
        #Partner;
        #Admin;
    };

    type VerificationStatus = {
        #Unverified;
        #Pending;
        #Verified;
        #Rejected;
    };

    type Badge = {
        id: Text;
        name: Text;
        description: Text;
        icon: Blob;
        rarity: Text; // Common, Rare, Epic, Legendary
        requirement: Text;
        earnedAt: Int;
    };

    type SocialLinks = {
        twitter: ?Text;
        instagram: ?Text;
        youtube: ?Text;
        discord: ?Text;
        website: ?Text;
    };

    type UserPreferences = {
        theme: Text; // dark, light, auto
        language: Text;
        notifications: NotificationSettings;
        privacy: PrivacySettings;
        streaming: StreamingSettings;
    };

    type NotificationSettings = {
        emailNotifications: Bool;
        pushNotifications: Bool;
        followNotifications: Bool;
        subscriptionNotifications: Bool;
        liveStreamNotifications: Bool;
        mentionNotifications: Bool;
    };

    type PrivacySettings = {
        profileVisibility: Text; // public, followers, private
        showFollowers: Bool;
        showFollowing: Bool;
        allowDirectMessages: Text; // everyone, followers, none
        showOnlineStatus: Bool;
    };

    type StreamingSettings = {
        defaultStreamTitle: Text;
        defaultCategory: Text;
        autoStartRecording: Bool;
        subscriberOnlyMode: Bool;
        slowModeDefault: Nat;
        moderationLevel: Text; // strict, moderate, lenient
    };

    type UserStats = {
        totalViews: Nat;
        totalLikes: Nat;
        totalStreams: Nat;
        totalStreamTime: Nat;
        averageViewers: Nat;
        peakViewers: Nat;
        totalRevenue: Nat;
        followersGained30d: Nat;
        viewsGained30d: Nat;
    };

    type User = {
        id: Principal;
        username: Text;
        displayName: Text;
        email: ?Text;
        avatar: ?Text;
        banner: ?Text;
        bio: Text;
        location: ?Text;
        website: ?Text;
        socialLinks: SocialLinks;
        followers: [Principal];
        following: [Principal];
        blockedUsers: [Principal];
        subscribers: [Principal];
        coinBalance: Nat;
        bitsBalance: Nat;
        tier: UserTier;
        verificationStatus: VerificationStatus;
        badges: [Badge];
        preferences: UserPreferences;
        stats: UserStats;
        streamKey: ?Text;
        moderatedChannels: [Principal];
        partnershipInfo: ?PartnershipInfo;
        createdAt: Int;
        lastActive: Int;
        isActive: Bool;
        isSuspended: Bool;
        suspensionReason: ?Text;
        suspensionEndDate: ?Int;
    };

    type PartnershipInfo = {
        applicationDate: Int;
        approvalDate: ?Int;
        partnerLevel: Text; // Bronze, Silver, Gold, Platinum
        revenueShare: Nat;
        exclusivePerks: [Text];
        monthlyGuarantee: Nat;
    };

    type Subscription = {
        id: Text;
        subscriber: Principal;
        streamer: Principal;
        tier: Nat;
        startDate: Int;
        endDate: Int;
        autoRenew: Bool;
        totalPaid: Nat;
        giftedBy: ?Principal;
        isActive: Bool;
    };

    type UserRelationship = {
        #Following;
        #Follower;
        #Mutual;
        #Blocked;
        #Subscriber;
    };

    // State
    private stable var usersEntries : [(Principal, User)] = [];
    private stable var usernamesEntries : [(Text, Principal)] = [];
    private stable var subscriptionsEntries : [(Text, Subscription)] = [];
    private stable var userSessionsEntries : [(Principal, Int)] = [];
    private stable var suspendedUsersEntries : [(Principal, (Text, Int))] = [];
    
    private var users = HashMap.fromIter<Principal, User>(usersEntries.vals(), usersEntries.size(), Principal.equal, Principal.hash);
    private var usernames = HashMap.fromIter<Text, Principal>(usernamesEntries.vals(), usernamesEntries.size(), Text.equal, Text.hash);
    private var subscriptions = HashMap.fromIter<Text, Subscription>(subscriptionsEntries.vals(), subscriptionsEntries.size(), Text.equal, Text.hash);
    private var userSessions = HashMap.fromIter<Principal, Int>(userSessionsEntries.vals(), userSessionsEntries.size(), Principal.equal, Principal.hash);
    private var suspendedUsers = HashMap.fromIter<Principal, (Text, Int)>(suspendedUsersEntries.vals(), suspendedUsersEntries.size(), Principal.equal, Principal.hash);

    // Video Manager Instance
    private var videoManager = VideoManager.VideoManager();
    
    // LiveStream Manager Instance
    private var liveStreamManager = LiveStreamManager.LiveStreamManager();
    
    // Token Manager Instance
    private var tokenManager = TokenManager.TokenManager();
    
    // Emote Manager Instance
    private var emoteManager = EmoteManager.EmoteManager();
    
    // Analytics Manager Instance
    private var analyticsManager = AnalyticsManager.AnalyticsManager();
    
    // Notification Manager Instance
    private var notificationManager = NotificationManager.NotificationManager();
    
    // Content Moderation Manager Instance
    private var contentModerationManager = ContentModerationManager.ContentModerationManager();

    system func preupgrade() {
        usersEntries := Iter.toArray(users.entries());
        usernamesEntries := Iter.toArray(usernames.entries());
        subscriptionsEntries := Iter.toArray(subscriptions.entries());
        userSessionsEntries := Iter.toArray(userSessions.entries());
        suspendedUsersEntries := Iter.toArray(suspendedUsers.entries());
    };

    system func postupgrade() {
        usersEntries := [];
        usernamesEntries := [];
        subscriptionsEntries := [];
        userSessionsEntries := [];
        suspendedUsersEntries := [];
    };

    // Core User Functions
    public shared(msg) func createUser(username: Text, displayName: Text, email: ?Text, avatar: ?Text) : async Result.Result<User, Text> {
        let caller = msg.caller;
        
        // Validate username
        if (Text.size(username) < 3 or Text.size(username) > 20) {
            return #err("Username must be between 3 and 20 characters");
        };
        
        // Check if username exists
        switch (usernames.get(username)) {
            case (?_existingUser) { return #err("Username already exists") };
            case null { };
        };
        
        // Check if user already exists
        switch (users.get(caller)) {
            case (?_existingUser) { return #err("User already exists") };
            case null { };
        };

        let newUser : User = {
            id = caller;
            username = username;
            displayName = displayName;
            email = email;
            avatar = avatar;
            banner = null;
            bio = "";
            location = null;
            website = null;
            socialLinks = {
                twitter = null;
                instagram = null;
                youtube = null;
                discord = null;
                website = null;
            };
            followers = [];
            following = [];
            blockedUsers = [];
            subscribers = [];
            coinBalance = 0;
            bitsBalance = 0;
            tier = #Free;
            verificationStatus = #Unverified;
            badges = [];
            preferences = {
                theme = "dark";
                language = "en";
                notifications = {
                    emailNotifications = true;
                    pushNotifications = true;
                    followNotifications = true;
                    subscriptionNotifications = true;
                    liveStreamNotifications = true;
                    mentionNotifications = true;
                };
                privacy = {
                    profileVisibility = "public";
                    showFollowers = true;
                    showFollowing = true;
                    allowDirectMessages = "followers";
                    showOnlineStatus = true;
                };
                streaming = {
                    defaultStreamTitle = "Live Stream";
                    defaultCategory = "Just Chatting";
                    autoStartRecording = false;
                    subscriberOnlyMode = false;
                    slowModeDefault = 0;
                    moderationLevel = "moderate";
                };
            };
            stats = {
                totalViews = 0;
                totalLikes = 0;
                totalStreams = 0;
                totalStreamTime = 0;
                averageViewers = 0;
                peakViewers = 0;
                totalRevenue = 0;
                followersGained30d = 0;
                viewsGained30d = 0;
            };
            streamKey = null;
            moderatedChannels = [];
            partnershipInfo = null;
            createdAt = Time.now();
            lastActive = Time.now();
            isActive = true;
            isSuspended = false;
            suspensionReason = null;
            suspensionEndDate = null;
        };

        users.put(caller, newUser);
        usernames.put(username, caller);
        #ok(newUser)
    };

    public shared(msg) func updateProfile(displayName: ?Text, bio: ?Text, avatar: ?Text, banner: ?Text, socialLinks: ?SocialLinks) : async Result.Result<User, Text> {
        let caller = msg.caller;
        
        switch (users.get(caller)) {
            case (?user) {
                let updatedUser = {
                    user with
                    displayName = switch (displayName) { case (?name) name; case null user.displayName };
                    bio = switch (bio) { case (?newBio) newBio; case null user.bio };
                    avatar = switch (avatar) { case (?newAvatar) ?newAvatar; case null user.avatar }; 
                    banner = switch (banner) { case (?newBanner) ?newBanner; case null user.banner };
                    socialLinks = switch (socialLinks) { case (?links) links; case null user.socialLinks };
                    lastActive = Time.now();
                };
                users.put(caller, updatedUser);
                #ok(updatedUser)
            };
            case null { #err("User not found") };
        }
    };

    public shared(msg) func followUser(targetUser: Principal) : async Result.Result<(), Text> {
        let caller = msg.caller;
        
        if (caller == targetUser) {
            return #err("Cannot follow yourself");
        };
        
        // Update follower's following list
        switch (users.get(caller)) {
            case (?user) {
                // Check if already following
                for (following in user.following.vals()) {
                    if (following == targetUser) {
                        return #err("Already following this user");
                    };
                };
                
                let updatedFollowing = Array.append(user.following, [targetUser]);
                let updatedUser = { user with following = updatedFollowing };
                users.put(caller, updatedUser);
            };
            case null { return #err("User not found") };
        };
        
        // Update target user's followers list
        switch (users.get(targetUser)) {
            case (?user) {
                // Check if already in followers list (redundant check, but ensuring consistency)
                for (follower in user.followers.vals()) {
                    if (follower == caller) {
                        return #err("Already in followers list");
                    };
                };
                
                let updatedFollowers = Array.append(user.followers, [caller]);
                let updatedUser = { user with followers = updatedFollowers };
                users.put(targetUser, updatedUser);
            };
            case null { return #err("Target user not found") };
        };
        
        #ok()
    };

    public shared(msg) func unfollowUser(targetUser: Principal) : async Result.Result<(), Text> {
        let caller = msg.caller;
        
        // Update follower's following list
        switch (users.get(caller)) {
            case (?user) {
                let updatedFollowing = Array.filter(user.following, func (id: Principal) : Bool { id != targetUser });
                let updatedUser = { user with following = updatedFollowing };
                users.put(caller, updatedUser);
            };
            case null { return #err("User not found") };
        };
        
        // Update target user's followers list
        switch (users.get(targetUser)) {
            case (?user) {
                let updatedFollowers = Array.filter(user.followers, func (id: Principal) : Bool { id != caller });
                let updatedUser = { user with followers = updatedFollowers };
                users.put(targetUser, updatedUser);
            };
            case null { return #err("Target user not found") };
        };
        
        #ok()
    };

    public shared(msg) func subscribe(streamer: Principal, tier: Nat, duration: Nat) : async Result.Result<Text, Text> {
        let caller = msg.caller;
        let subscriptionId = Principal.toText(caller) # "_" # Principal.toText(streamer) # "_" # Int.toText(Time.now());
        
        // Calculate cost based on tier and duration
        let cost = calculateSubscriptionCost(tier, duration);
        
        // Check user balance
        switch (users.get(caller)) {
            case (?user) {
                if (user.coinBalance < cost) {
                    return #err("Insufficient coins");
                };
                
                // Since we've verified user.coinBalance >= cost, this subtraction is safe
                assert(user.coinBalance >= cost);
                let newBalance = Nat.sub(user.coinBalance, cost);
                let updatedUser = { user with coinBalance = newBalance };
                users.put(caller, updatedUser);
            };
            case null { return #err("User not found") };
        };
        
        // Create subscription
        let subscription : Subscription = {
            id = subscriptionId;
            subscriber = caller;
            streamer = streamer;
            tier = tier;
            startDate = Time.now();
            endDate = Time.now() + (duration * 24 * 60 * 60 * 1000000000); // duration in days
            autoRenew = false;
            totalPaid = cost;
            giftedBy = null;
            isActive = true;
        };
        
        subscriptions.put(subscriptionId, subscription);
        
        // Update streamer's subscriber list
        switch (users.get(streamer)) {
            case (?user) {
                let updatedSubscribers = Array.append(user.subscribers, [caller]);
                let updatedUser = { user with subscribers = updatedSubscribers };
                users.put(streamer, updatedUser);
            };
            case null { return #err("Streamer not found") };
        };
        
        #ok(subscriptionId)
    };

    public shared(msg) func applyForPartnership(_description: Text, _averageViewers: Nat, _monthlyRevenue: Nat) : async Result.Result<(), Text> {
        let caller = msg.caller;
        
        switch (users.get(caller)) {
            case (?user) {
                // Check eligibility criteria
                if (user.stats.totalViews < 10000 or Array.size(user.followers) < 500) {
                    return #err("Does not meet minimum requirements");
                };
                
                let partnershipInfo : PartnershipInfo = {
                    applicationDate = Time.now();
                    approvalDate = null;
                    partnerLevel = "Bronze";
                    revenueShare = 70;
                    exclusivePerks = ["Custom Emotes", "Subscriber Badges"];
                    monthlyGuarantee = 0;
                };
                
                let updatedUser = { 
                    user with 
                    partnershipInfo = ?partnershipInfo;
                    verificationStatus = #Pending;
                };
                users.put(caller, updatedUser);
                #ok()
            };
            case null { #err("User not found") };
        }
    };

    public shared(msg) func updateUserPreferences(preferences: UserPreferences) : async Result.Result<(), Text> {
        let caller = msg.caller;
        
        switch (users.get(caller)) {
            case (?user) {
                let updatedUser = { user with preferences = preferences };
                users.put(caller, updatedUser);
                #ok()
            };
            case null { #err("User not found") };
        }
    };

    public shared(msg) func blockUser(targetUser: Principal) : async Result.Result<(), Text> {
        let caller = msg.caller;
        
        switch (users.get(caller)) {
            case (?user) {
                let updatedBlockedUsers = Array.append(user.blockedUsers, [targetUser]);
                let updatedUser = { user with blockedUsers = updatedBlockedUsers };
                users.put(caller, updatedUser);
                #ok()
            };
            case null { #err("User not found") };
        }
    };

    // Query Functions
    public query func getUser(userId: Principal) : async Result.Result<User, Text> {
        switch (users.get(userId)) {
            case (?user) { #ok(user) };
            case null { #err("User not found") };
        }
    };

    public query func getUserByUsername(username: Text) : async Result.Result<User, Text> {
        switch (usernames.get(username)) {
            case (?userId) {
                switch (users.get(userId)) {
                    case (?user) { #ok(user) };
                    case null { #err("User not found") };
                }
            };
            case null { #err("Username not found") };
        }
    };

    public query func getUserStats(userId: Principal) : async Result.Result<UserStats, Text> {
        switch (users.get(userId)) {
            case (?user) { #ok(user.stats) };
            case null { #err("User not found") };
        }
    };

    public query func getUserSubscriptions(userId: Principal) : async [Subscription] {
        let userSubs = Buffer.Buffer<Subscription>(0);
        for ((_, subscription) in subscriptions.entries()) {
            if (subscription.subscriber == userId and subscription.isActive) {
                userSubs.add(subscription);
            };
        };
        Buffer.toArray(userSubs)
    };

    public query func searchUsers(searchQuery: Text, limit: Nat) : async [User] {
        let results = Buffer.Buffer<User>(0);
        var count = 0;
        
        // If empty query, return all users (up to the limit)
        if (Text.size(searchQuery) == 0) {
            label allUsersLoop for ((_, user) in users.entries()) {
                if (count >= limit) { break allUsersLoop };
                results.add(user);
                count += 1;
            };
            return Buffer.toArray(results);
        };
        
        // Otherwise, perform search
        let lowerQuery = searchQuery; // Note: Text.toLowercase is not available in older versions
        
        label searchLoop for ((_, user) in users.entries()) {
            if (count >= limit) { break searchLoop };
            
            let lowerUsername = user.username;
            let lowerDisplayName = user.displayName;
            let lowerBio = user.bio;
            
            // Enhanced substring matching
            if (Text.contains(lowerUsername, #text lowerQuery) or 
                Text.contains(lowerDisplayName, #text lowerQuery) or
                Text.contains(lowerBio, #text lowerQuery)) {
                results.add(user);
                count += 1;
            };
        };
        
        Buffer.toArray(results)
    };

    // Private helper functions
    private func calculateSubscriptionCost(tier: Nat, duration: Nat) : Nat {
        let baseCost = switch (tier) {
            case 1 { 500 }; // $4.99 equivalent
            case 2 { 1000 }; // $9.99 equivalent
            case 3 { 2500 }; // $24.99 equivalent
            case _ { 500 };
        };
        baseCost * duration
    };

    // Admin functions
    public shared(_msg) func suspendUser(userId: Principal, reason: Text, duration: Nat) : async Result.Result<(), Text> {
        // TODO: Add admin authorization check
        // For now, anyone can suspend (should be restricted to admins)
        
        switch (users.get(userId)) {
            case (?user) {
                let suspensionEndDate = Time.now() + (duration * 24 * 60 * 60 * 1000000000); // duration in days
                let updatedUser = {
                    user with
                    isSuspended = true;
                    suspensionReason = ?reason;
                    suspensionEndDate = ?suspensionEndDate;
                };
                users.put(userId, updatedUser);
                suspendedUsers.put(userId, (reason, suspensionEndDate));
                #ok()
            };
            case null { #err("User not found") };
        }
    };

    public shared(_msg) func verifyUser(userId: Principal) : async Result.Result<(), Text> {
        // TODO: Add admin authorization check
        // For now, anyone can verify (should be restricted to admins)
        
        switch (users.get(userId)) {
            case (?user) {
                let updatedUser = {
                    user with
                    verificationStatus = #Verified;
                };
                users.put(userId, updatedUser);
                #ok()
            };
            case null { #err("User not found") };
        }
    };

    // Private helper functions
    private func _generateStreamKey(caller: Principal) : Text {
        "sk_" # Principal.toText(caller) # "_" # Int.toText(Time.now())
    };

    // Video functions 
    public shared(msg) func uploadVideo(
        title: Text,
        description: Text,
        videoData: Blob,
        thumbnail: ?Blob,
        videoType: VideoManager.VideoType,
        category: VideoManager.VideoCategory,
        tags: [Text],
        hashtags: [Text],
        settings: {
            isPrivate: Bool;
            isUnlisted: Bool;
            allowComments: Bool;
            allowDuets: Bool;
            allowRemix: Bool;
            isMonetized: Bool;
            ageRestricted: Bool;
            scheduledAt: ?Int;
        }
    ) : async Result.Result<Text, Text> {
        await videoManager.uploadVideo(
            msg.caller,
            title,
            description,
            videoData,
            thumbnail,
            videoType,
            category,
            tags,
            hashtags,
            settings
        )
    };

    public shared(msg) func createClip(
        streamId: Text,
        startTime: Nat,
        endTime: Nat,
        title: Text,
        description: Text
    ) : async Result.Result<Text, Text> {
        await videoManager.createClip(msg.caller, streamId, startTime, endTime, title, description)
    };

    public shared(msg) func likeVideo(videoId: Text) : async Result.Result<(), Text> {
        await videoManager.likeVideo(msg.caller, videoId)
    };

    public shared(msg) func addComment(videoId: Text, content: Text, parentCommentId: ?Text) : async Result.Result<Text, Text> {
        await videoManager.addComment(msg.caller, videoId, content, parentCommentId)
    };

    public shared(msg) func shareVideo(videoId: Text, platform: Text) : async Result.Result<(), Text> {
        await videoManager.shareVideo(msg.caller, videoId, platform)
    };

    public shared(msg) func recordView(videoId: Text, watchTime: Nat) : async Result.Result<(), Text> {
        await videoManager.recordView(msg.caller, videoId, watchTime)
    };

    public shared(msg) func createPlaylist(title: Text, description: Text, isPublic: Bool) : async Result.Result<Text, Text> {
        await videoManager.createPlaylist(msg.caller, title, description, isPublic)
    };

    public shared(msg) func addVideoToPlaylist(playlistId: Text, videoId: Text) : async Result.Result<(), Text> {
        await videoManager.addVideoToPlaylist(msg.caller, playlistId, videoId)
    };

    // Video query functions
    public query func getVideo(videoId: Text) : async Result.Result<VideoManager.Video, Text> {
        videoManager.getVideo(videoId)
    };

    public query func getVideosByUser(userId: Principal, limit: Nat, offset: Nat) : async [VideoManager.Video] {
        videoManager.getVideosByUser(userId, limit, offset)
    };

    public func getAllVideos() : async Result.Result<[VideoManager.Video], Text> {
        await videoManager.getAllVideos()
    };

    public query func getTrendingVideos(category: ?VideoManager.VideoCategory, timeframe: Nat, limit: Nat) : async [VideoManager.Video] {
        videoManager.getTrendingVideos(category, timeframe, limit)
    };

    public query func getVideoFeed(userId: Principal, limit: Nat, offset: Nat) : async [VideoManager.Video] {
        videoManager.getVideoFeed(userId, limit, offset)
    };

    public query func searchVideos(searchQuery: Text, category: ?VideoManager.VideoCategory, limit: Nat) : async [VideoManager.Video] {
        videoManager.searchVideos(searchQuery, category, limit)
    };

    public query func getVideoComments(videoId: Text, limit: Nat, offset: Nat) : async [VideoManager.Comment] {
        videoManager.getVideoComments(videoId, limit, offset)
    };

    public query func getVideoAnalytics(videoId: Text) : async Result.Result<VideoManager.VideoAnalytics, Text> {
        videoManager.getVideoAnalytics(videoId)
    };

    public query func getUserPlaylists(userId: Principal) : async [VideoManager.Playlist] {
        videoManager.getUserPlaylists(userId)
    };

    // LiveStream Functions
    public shared(msg) func createStream(
        title: Text,
        description: Text,
        category: LiveStreamManager.StreamCategory,
        tags: [Text],
        maturityRating: Text,
        quality: LiveStreamManager.StreamQuality
    ) : async Result.Result<Text, Text> {
        await liveStreamManager.createStream(msg.caller, title, description, category, tags, maturityRating, quality)
    };

    public shared(msg) func startStream(streamId: Text) : async Result.Result<(), Text> {
        await liveStreamManager.startStream(msg.caller, streamId)
    };

    public shared(msg) func endStream(streamId: Text) : async Result.Result<(), Text> {
        await liveStreamManager.endStream(msg.caller, streamId)
    };

    public shared(msg) func sendChatMessage(streamId: Text, message: Text, bits: Nat) : async Result.Result<Text, Text> {
        await liveStreamManager.sendChatMessage(msg.caller, streamId, message, bits)
    };

    public query func getStream(streamId: Text) : async Result.Result<LiveStreamManager.LiveStream, Text> {
        liveStreamManager.getStream(streamId)
    };

    public query func getLiveStreams(category: ?LiveStreamManager.StreamCategory, language: ?Text, limit: Nat) : async [LiveStreamManager.LiveStream] {
        liveStreamManager.getLiveStreams(category, language, limit)
    };

    public query func getStreamsByUser(userId: Principal, limit: Nat) : async [LiveStreamManager.LiveStream] {
        liveStreamManager.getStreamsByUser(userId, limit)
    };

    // Token Management Functions
    public shared(msg) func purchaseAppCoins(icpAmount: Nat) : async Result.Result<Nat, Text> {
        await tokenManager.purchaseAppCoins(msg.caller, icpAmount)
    };

    public shared(msg) func purchaseBits(coinAmount: Nat) : async Result.Result<Nat, Text> {
        await tokenManager.purchaseBits(msg.caller, coinAmount)
    };

    public shared(msg) func processSubscription(streamer: Principal, tier: Nat) : async Result.Result<(), Text> {
        await tokenManager.processSubscription(msg.caller, streamer, tier)
    };

    public shared(msg) func sendGift(recipient: Principal, giftType: Text, amount: Nat) : async Result.Result<(), Text> {
        await tokenManager.sendGift(msg.caller, recipient, giftType, amount)
    };

    public shared(msg) func cheerWithBits(streamer: Principal, bitsAmount: Nat) : async Result.Result<(), Text> {
        await tokenManager.cheerWithBits(msg.caller, streamer, bitsAmount)
    };

    public shared(msg) func requestPayout(amount: Nat) : async Result.Result<Text, Text> {
        await tokenManager.requestPayout(msg.caller, amount)
    };

    public query func getBalance(user: Principal) : async ?TokenManager.TokenBalance {
        tokenManager.getBalance(user)
    };

    public query func getRevenueShare(creator: Principal) : async ?TokenManager.RevenueShare {
        tokenManager.getRevenueShare(creator)
    };

    public query func getTransactionHistory(user: Principal, limit: Nat) : async [TokenManager.Transaction] {
        tokenManager.getTransactionHistory(user, limit)
    };

    // Emote Management Functions
    public shared(msg) func createEmote(name: Text, imageData: Blob, tier: Nat, animated: Bool, category: EmoteManager.EmoteCategory) : async Result.Result<Text, Text> {
        await emoteManager.createEmote(msg.caller, name, imageData, tier, animated, category)
    };

    public shared(msg) func purchaseEmote(emoteId: Text) : async Result.Result<(), Text> {
        await emoteManager.purchaseEmote(msg.caller, emoteId)
    };

    public shared(msg) func mintNFT(emoteId: Text, recipientId: Principal) : async Result.Result<Text, Text> {
        await emoteManager.mintNFT(msg.caller, emoteId, recipientId)
    };

    public shared(msg) func listEmoteForSale(emoteId: Text, price: Nat) : async Result.Result<Text, Text> {
        await emoteManager.listEmoteForSale(msg.caller, emoteId, price)
    };

    public shared(msg) func buyEmoteFromMarketplace(listingId: Text) : async Result.Result<(), Text> {
        await emoteManager.buyEmoteFromMarketplace(msg.caller, listingId)
    };

    public query func getUserEmotes(user: Principal) : async [EmoteManager.Emote] {
        emoteManager.getUserEmotes(user)
    };

    public query func getEmotesByCategory(category: EmoteManager.EmoteCategory) : async [EmoteManager.Emote] {
        emoteManager.getEmotesByCategory(category)
    };

    public query func getMarketplaceListings() : async [EmoteManager.MarketplaceListing] {
        emoteManager.getMarketplaceListings()
    };

    // Analytics Management Functions
    public shared(msg) func recordAnalyticsView(userId: Principal, contentId: Text, watchTime: Float) : async Result.Result<(), Text> {
        await analyticsManager.recordView(msg.caller, userId, contentId, watchTime)
    };

    public shared(msg) func generateRecommendations(userId: Principal) : async [AnalyticsManager.RecommendationScore] {
        await analyticsManager.generateRecommendations(msg.caller, userId)
    };

    public shared(msg) func updateTrendingScores() : async Result.Result<(), Text> {
        await analyticsManager.updateTrendingScores(msg.caller)
    };

    public query func getTrendingContent(category: ?Text, timeframe: Nat) : async [AnalyticsManager.TrendingContent] {
        analyticsManager.getTrendingContent(category, timeframe)
    };

    public query func getCreatorAnalytics(userId: Principal) : async ?AnalyticsManager.UserMetrics {
        analyticsManager.getCreatorAnalytics(userId)
    };

    // Notification Management Functions
    public shared(msg) func sendNotification(
        recipient: Principal,
        sender: ?Principal,
        notificationType: NotificationManager.NotificationType,
        title: Text,
        message: Text,
        priority: NotificationManager.NotificationPriority,
        data: ?Text
    ) : async Result.Result<Text, Text> {
        await notificationManager.sendNotification(msg.caller, recipient, sender, notificationType, title, message, priority, data)
    };

    public shared(msg) func markAsRead(notificationId: Text) : async Result.Result<(), Text> {
        await notificationManager.markAsRead(msg.caller, notificationId)
    };

    public shared(msg) func updateNotificationPreferences(userId: Principal, prefs: NotificationManager.NotificationPreferences) : async Result.Result<(), Text> {
        await notificationManager.updatePreferences(msg.caller, userId, prefs)
    };

    public shared(msg) func subscribeToPush(userId: Principal, subscription: NotificationManager.PushSubscription) : async Result.Result<(), Text> {
        await notificationManager.subscribeToPush(msg.caller, userId, subscription)
    };

    public shared(msg) func broadcastAnnouncement(title: Text, message: Text) : async Result.Result<(), Text> {
        await notificationManager.broadcastAnnouncement(msg.caller, title, message)
    };

    public query func getUserNotifications(userId: Principal, limit: Nat, offset: Nat) : async [NotificationManager.Notification] {
        notificationManager.getUserNotifications(userId, limit, offset)
    };

    // Content Moderation Management Functions
    public shared(_msg) func scanContent(contentId: Text, contentType: Text, content: Text) : async ContentModerationManager.AutoModerationResult {
        await contentModerationManager.scanContent(contentId, contentType, content)
    };

    public shared(msg) func reportContent(
        contentId: Text,
        contentType: Text,
        reason: ContentModerationManager.ModerationReason,
        description: Text
    ) : async Result.Result<Text, Text> {
        await contentModerationManager.reportContent(contentId, contentType, msg.caller, reason, description)
    };

    public shared(msg) func reviewReport(
        reportId: Text,
        action: ContentModerationManager.ModerationAction,
        resolution: Text
    ) : async Result.Result<(), Text> {
        await contentModerationManager.reviewReport(reportId, msg.caller, action, resolution)
    };

    public shared(_msg) func addModerationRule(rule: ContentModerationManager.ModerationRule) : async Result.Result<(), Text> {
        await contentModerationManager.addModerationRule(rule)
    };

    public shared(_msg) func updateTrustScore(userId: Principal, adjustment: Float) : async Result.Result<(), Text> {
        await contentModerationManager.updateTrustScore(userId, adjustment)
    };

    // Additional Content Moderation Functions
    public func getModerationRules() : async [ContentModerationManager.ModerationRule] {
        await contentModerationManager.getModerationRules()
    };
    
    public func getAutoModerationResults(contentId: Text) : async ?ContentModerationManager.AutoModerationResult {
        await contentModerationManager.getAutoModerationResults(contentId)
    };
    
    public shared(_msg) func updateModerationRule(ruleId: Text, updates: {
        name: ?Text;
        description: ?Text;
        severity: ?Nat;
        threshold: ?Float;
        enabled: ?Bool;
    }) : async Result.Result<(), Text> {
        await contentModerationManager.updateModerationRule(ruleId, updates)
    };
    
    public shared(_msg) func deleteModerationRule(ruleId: Text) : async Result.Result<(), Text> {
        await contentModerationManager.deleteModerationRule(ruleId)
    };
    
    public func getUserTrustScore(userId: Principal) : async Float {
        await contentModerationManager.getUserTrustScore(userId)
    };
    
    public shared(_msg) func escalateReport(reportId: Text, priority: Text) : async Result.Result<(), Text> {
        await contentModerationManager.escalateReport(reportId, priority)
    };
    
    public func getHighPriorityReports() : async [ContentModerationManager.ModerationReport] {
        await contentModerationManager.getHighPriorityReports()
    };
    
    public func getReportsByStatus(status: Text) : async [ContentModerationManager.ModerationReport] {
        await contentModerationManager.getReportsByStatus(status)
    };
    
    public func getReportsByReason(reason: ContentModerationManager.ModerationReason) : async [ContentModerationManager.ModerationReport] {
        await contentModerationManager.getReportsByReason(reason)
    };
    
    public func getModerationStats() : async {
        totalReports: Nat;
        pendingReports: Nat;
        resolvedReports: Nat;
        flaggedContent: Nat;
        averageConfidence: Float;
    } {
        await contentModerationManager.getModerationStatsPublic()
    };
    
    public shared(msg) func uploadVideoChunk(
        videoId: Text,
        chunkData: Blob,
        chunkIndex: Nat,
        totalChunks: Nat
    ) : async Result.Result<Text, Text> {
        await videoManager.uploadVideoChunk(
            msg.caller,
            videoId,
            chunkData,
            chunkIndex,
            totalChunks
        )
    };

<<<<<<< HEAD
    public shared(_msg) func getUploadProgress(videoId: Text) : async Result.Result<Nat, Text> {
        videoManager.getUploadProgress(videoId)
    };

    public shared(_msg) func updateProcessingProgress(
=======
    public shared(_) func getUploadProgress(videoId: Text) : async Result.Result<Nat, Text> {
        videoManager.getUploadProgress(videoId)
    };

    public shared(_) func updateProcessingProgress(
>>>>>>> fd567a45
        videoId: Text,
        progress: Nat,
        status: Text
    ) : async Result.Result<(), Text> {
        videoManager.updateProcessingProgress(videoId, progress, status)
    };
}<|MERGE_RESOLUTION|>--- conflicted
+++ resolved
@@ -1003,21 +1003,13 @@
             chunkIndex,
             totalChunks
         )
-    };
-
-<<<<<<< HEAD
+    }
     public shared(_msg) func getUploadProgress(videoId: Text) : async Result.Result<Nat, Text> {
         videoManager.getUploadProgress(videoId)
     };
 
     public shared(_msg) func updateProcessingProgress(
-=======
-    public shared(_) func getUploadProgress(videoId: Text) : async Result.Result<Nat, Text> {
-        videoManager.getUploadProgress(videoId)
-    };
-
-    public shared(_) func updateProcessingProgress(
->>>>>>> fd567a45
+
         videoId: Text,
         progress: Nat,
         status: Text
